# core/rh_rules/rule_travail_nuit.py
from datetime import time

from core.domain.contexts.planning_context import PlanningContext

from .base_rule import BaseRule
from db.repositories.affectation_repo import AffectationRepository
from db.repositories.tranche_repo import TrancheRepository


class TravailNuitRule(BaseRule):
    name = "travail_nuit"
    description = "Travail effectué pendant la période nocturne (21h30 - 6h30)"

    HEURE_NUIT_DEBUT = time(21, 30)
    HEURE_NUIT_FIN = time(6, 30)

    def __init__(self, tranche_repo: TrancheRepository, affectation_repo: AffectationRepository):
        self.tranche_repo = tranche_repo
        self.affectation_repo = affectation_repo

    def check(self, context: PlanningContext):
        alerts = []
        affectations = context.get_all_affectations()

        for a in affectations:
<<<<<<< HEAD
            if context.date_reference and a.jour != context.date_reference:
                continue
            tranche = a.get_tranche(self.tranche_repo)
            if not tranche:
                continue

            if tranche.debut >= self.HEURE_NUIT_DEBUT or tranche.fin <= self.HEURE_NUIT_FIN:
=======
            tranche = a.get_tranche(self.tranche_repo)
            if not tranche:
                continue

            if tranche.debut >= self.HEURE_NUIT_DEBUT or tranche.fin <= self.HEURE_NUIT_FIN:
>>>>>>> 1dba21d0
                alerts.append(f"🌙 {a.jour} : travail de nuit détecté ({tranche.abbr})")

        return alerts
<|MERGE_RESOLUTION|>--- conflicted
+++ resolved
@@ -1,44 +1,34 @@
-# core/rh_rules/rule_travail_nuit.py
-from datetime import time
-
-from core.domain.contexts.planning_context import PlanningContext
-
-from .base_rule import BaseRule
-from db.repositories.affectation_repo import AffectationRepository
-from db.repositories.tranche_repo import TrancheRepository
-
-
-class TravailNuitRule(BaseRule):
-    name = "travail_nuit"
-    description = "Travail effectué pendant la période nocturne (21h30 - 6h30)"
-
-    HEURE_NUIT_DEBUT = time(21, 30)
-    HEURE_NUIT_FIN = time(6, 30)
-
-    def __init__(self, tranche_repo: TrancheRepository, affectation_repo: AffectationRepository):
-        self.tranche_repo = tranche_repo
-        self.affectation_repo = affectation_repo
-
-    def check(self, context: PlanningContext):
-        alerts = []
-        affectations = context.get_all_affectations()
-
-        for a in affectations:
-<<<<<<< HEAD
-            if context.date_reference and a.jour != context.date_reference:
-                continue
-            tranche = a.get_tranche(self.tranche_repo)
-            if not tranche:
-                continue
-
-            if tranche.debut >= self.HEURE_NUIT_DEBUT or tranche.fin <= self.HEURE_NUIT_FIN:
-=======
-            tranche = a.get_tranche(self.tranche_repo)
-            if not tranche:
-                continue
-
-            if tranche.debut >= self.HEURE_NUIT_DEBUT or tranche.fin <= self.HEURE_NUIT_FIN:
->>>>>>> 1dba21d0
-                alerts.append(f"🌙 {a.jour} : travail de nuit détecté ({tranche.abbr})")
-
-        return alerts
+# core/rh_rules/rule_travail_nuit.py
+from datetime import time
+
+from core.domain.contexts.planning_context import PlanningContext
+
+from .base_rule import BaseRule
+from db.repositories.affectation_repo import AffectationRepository
+from db.repositories.tranche_repo import TrancheRepository
+
+
+class TravailNuitRule(BaseRule):
+    name = "travail_nuit"
+    description = "Travail effectué pendant la période nocturne (21h30 - 6h30)"
+
+    HEURE_NUIT_DEBUT = time(21, 30)
+    HEURE_NUIT_FIN = time(6, 30)
+
+    def __init__(self, tranche_repo: TrancheRepository, affectation_repo: AffectationRepository):
+        self.tranche_repo = tranche_repo
+        self.affectation_repo = affectation_repo
+
+    def check(self, context: PlanningContext):
+        alerts = []
+        affectations = context.get_all_affectations()
+
+        for a in affectations:
+            tranche = a.get_tranche(self.tranche_repo)
+            if not tranche:
+                continue
+
+            if tranche.debut >= self.HEURE_NUIT_DEBUT or tranche.fin <= self.HEURE_NUIT_FIN:
+                alerts.append(f"🌙 {a.jour} : travail de nuit détecté ({tranche.abbr})")
+
+        return alerts